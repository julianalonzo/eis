{
  "name": "eis",
  "version": "1.0.0",
  "description": "",
  "main": "app.js",
  "scripts": {
    "test": "echo \"Error: no test specified\" && exit 1",
    "dev": "nodemon app",
    "start": "node app",
    "heroku-postbuild": "cd client && npm install && npm run build"
  },
  "repository": {
    "type": "git",
    "url": "git+https://github.com/julianalonzo/eis.git"
  },
  "author": "",
  "license": "ISC",
  "bugs": {
    "url": "https://github.com/julianalonzo/eis/issues"
  },
  "homepage": "https://github.com/julianalonzo/eis#readme",
  "dependencies": {
    "aws-sdk": "^2.554.0",
    "axios": "^0.19.0",
    "body-parser": "^1.19.0",
    "cors": "^2.8.5",
    "dotenv": "^8.2.0",
    "express": "^4.17.1",
<<<<<<< HEAD
    "express-validator": "^6.2.0",
    "mongoose": "^5.6.10",
=======
    "mongoose": "^5.7.5",
>>>>>>> b6ba20f6
    "multer": "^1.4.2",
    "uuid": "^3.3.3"
  },
  "devDependencies": {
    "nodemon": "^1.19.1"
  },
  "engines": {
    "node": "10.16.2"
  }
}<|MERGE_RESOLUTION|>--- conflicted
+++ resolved
@@ -26,12 +26,8 @@
     "cors": "^2.8.5",
     "dotenv": "^8.2.0",
     "express": "^4.17.1",
-<<<<<<< HEAD
     "express-validator": "^6.2.0",
-    "mongoose": "^5.6.10",
-=======
     "mongoose": "^5.7.5",
->>>>>>> b6ba20f6
     "multer": "^1.4.2",
     "uuid": "^3.3.3"
   },
